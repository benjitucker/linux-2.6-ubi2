--- conflicted
+++ resolved
@@ -6,13 +6,8 @@
 config NOP_TRACER
 	bool
 
-<<<<<<< HEAD
-config HAVE_FTRACE
-=======
 config HAVE_FUNCTION_TRACER
->>>>>>> c07f62e5
 	bool
-	select NOP_TRACER
 
 config HAVE_DYNAMIC_FTRACE
 	bool
@@ -30,24 +25,15 @@
 	bool
 	select DEBUG_FS
 	select RING_BUFFER
-<<<<<<< HEAD
-	select STACKTRACE
-	select TRACEPOINTS
-=======
 	select STACKTRACE if STACKTRACE_SUPPORT
 	select TRACEPOINTS
 	select NOP_TRACER
->>>>>>> c07f62e5
 
 menu "Tracers"
 
 config FUNCTION_TRACER
 	bool "Kernel Function Tracer"
-<<<<<<< HEAD
-	depends on HAVE_FTRACE
-=======
 	depends on HAVE_FUNCTION_TRACER
->>>>>>> c07f62e5
 	depends on DEBUG_KERNEL
 	select FRAME_POINTER
 	select TRACING
@@ -66,10 +52,6 @@
 	default n
 	depends on TRACE_IRQFLAGS_SUPPORT
 	depends on GENERIC_TIME
-<<<<<<< HEAD
-	depends on HAVE_FTRACE
-=======
->>>>>>> c07f62e5
 	depends on DEBUG_KERNEL
 	select TRACE_IRQFLAGS
 	select TRACING
@@ -93,10 +75,6 @@
 	default n
 	depends on GENERIC_TIME
 	depends on PREEMPT
-<<<<<<< HEAD
-	depends on HAVE_FTRACE
-=======
->>>>>>> c07f62e5
 	depends on DEBUG_KERNEL
 	select TRACING
 	select TRACER_MAX_TRACE
@@ -124,10 +102,6 @@
 
 config SCHED_TRACER
 	bool "Scheduling Latency Tracer"
-<<<<<<< HEAD
-	depends on HAVE_FTRACE
-=======
->>>>>>> c07f62e5
 	depends on DEBUG_KERNEL
 	select TRACING
 	select CONTEXT_SWITCH_TRACER
@@ -138,10 +112,6 @@
 
 config CONTEXT_SWITCH_TRACER
 	bool "Trace process context switches"
-<<<<<<< HEAD
-	depends on HAVE_FTRACE
-=======
->>>>>>> c07f62e5
 	depends on DEBUG_KERNEL
 	select TRACING
 	select MARKERS
@@ -151,15 +121,9 @@
 
 config BOOT_TRACER
 	bool "Trace boot initcalls"
-<<<<<<< HEAD
-	depends on HAVE_FTRACE
-	depends on DEBUG_KERNEL
-	select TRACING
-=======
 	depends on DEBUG_KERNEL
 	select TRACING
 	select CONTEXT_SWITCH_TRACER
->>>>>>> c07f62e5
 	help
 	  This tracer helps developers to optimize boot times: it records
 	  the timings of the initcalls and traces key events and the identity
@@ -176,15 +140,9 @@
 
 config STACK_TRACER
 	bool "Trace max stack"
-<<<<<<< HEAD
-	depends on HAVE_FTRACE
-	depends on DEBUG_KERNEL
-	select FTRACE
-=======
 	depends on HAVE_FUNCTION_TRACER
 	depends on DEBUG_KERNEL
 	select FUNCTION_TRACER
->>>>>>> c07f62e5
 	select STACKTRACE
 	help
 	  This special tracer records the maximum stack footprint of the
